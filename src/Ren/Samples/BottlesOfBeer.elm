module Ren.Samples.BottlesOfBeer exposing
    ( source
    , ast, output
    )

{-|

@docs source
@docs ast, output

-}

-- IMPORTS ---------------------------------------------------------------------

import Parser
import Ren.Compiler
import Ren.Language



-- SOURCE ----------------------------------------------------------------------


source : String
source =
    """
<<<<<<< HEAD
=======
import 'ren/array' as Array exposing { forEach }
import 'ren/debug' as Debug
>>>>>>> ef56c3d1
// The `main` function is always the entry point to your program when being run
// from Node. It receives `process.argv` as its only argument. We don't need it
// for this program though, so we can safely ignore it!
pub fun main = _ => {
    // Declarations may be nested, but they *must all be declared at once*.
    // Ren has no statements, so a function like this is always a list of
    // declarations and then a single expression to be returned.
    fun makeVerses = n => if n >= 0 then verse n :: makeVerses (n - 1) else []
<<<<<<< HEAD
    let verses = makeVerses 20

    ret verses.forEach console.log
=======
    let verses = makeVerses numberOfBottles
    ret verses |> forEach Debug.log
>>>>>>> ef56c3d1
}

// When a function has no local declarations, we can omit the curly braces and
// the `ret` keyword and just write the return expression instead. In fact, the
// curly braces are a block *expression* and have nothing to do with declarations
// at all!
fun verse = n => when n
    is 0 =>
        'No more bottles of beer on the wall, no more bottles of beer. ' +
        'Go to the store and buy some more, 99 bottles of beer on the wall.'

    is _ if n > 0 =>
        bottles n + ' of beer on the wall, ' + bottles n + ' of beer. ' +
        'Take one down and pass it around, ' + bottles (n - 1) + ' of beer on the wall.'


fun bottles = n => when n
    is 0 => 'no more bottles'
    is 1 => '1 bottle'
    else => n + ' bottles'
"""



-- OUTPUT ----------------------------------------------------------------------


ast : Result (List Parser.DeadEnd) Ren.Language.Module
ast =
    Ren.Compiler.parse source


output : String
output =
    Ren.Compiler.compile source
        |> Result.withDefault ""<|MERGE_RESOLUTION|>--- conflicted
+++ resolved
@@ -24,11 +24,8 @@
 source : String
 source =
     """
-<<<<<<< HEAD
-=======
 import 'ren/array' as Array exposing { forEach }
 import 'ren/debug' as Debug
->>>>>>> ef56c3d1
 // The `main` function is always the entry point to your program when being run
 // from Node. It receives `process.argv` as its only argument. We don't need it
 // for this program though, so we can safely ignore it!
@@ -37,14 +34,8 @@
     // Ren has no statements, so a function like this is always a list of
     // declarations and then a single expression to be returned.
     fun makeVerses = n => if n >= 0 then verse n :: makeVerses (n - 1) else []
-<<<<<<< HEAD
-    let verses = makeVerses 20
-
-    ret verses.forEach console.log
-=======
     let verses = makeVerses numberOfBottles
     ret verses |> forEach Debug.log
->>>>>>> ef56c3d1
 }
 
 // When a function has no local declarations, we can omit the curly braces and
