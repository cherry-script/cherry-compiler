--- conflicted
+++ resolved
@@ -194,35 +194,14 @@
 
 {-| -}
 optimise : Module -> Module
-<<<<<<< HEAD
 optimise =
     Ren.Compiler.Optimise.optimiseModule
-=======
-optimise { imports, declarations } =
-    { imports = imports
-    , declarations =
-        List.map (Tuple.mapSecond optimiseDeclaration) declarations
-    }
->>>>>>> ef56c3d1
 
 
 {-| -}
 optimiseDeclaration : Declaration -> Declaration
-<<<<<<< HEAD
 optimiseDeclaration =
     Ren.Compiler.Optimise.optimiseDeclaration
-=======
-optimiseDeclaration declaration =
-    case declaration of
-        Ren.Language.Function name args expr ->
-            Ren.Language.Function name args (optimiseExpression expr)
-
-        Ren.Language.Variable name expr ->
-            Ren.Language.Variable name (optimiseExpression expr)
-
-        Ren.Language.Enum name variants ->
-            Ren.Language.Enum name variants
->>>>>>> ef56c3d1
 
 
 {-| -}
