module Ren.Compiler.Emit.ESModule exposing
    ( emitDeclaration
    , emitExpression
    , emitModule
    )

-- IMPORTS ---------------------------------------------------------------------

import Dict
import Pretty
import Pretty.Extra
import Ren.Language exposing (..)



-- EMITTING MODULES ------------------------------------------------------------


{-| -}
emitModule : Module -> String
emitModule =
    fromModule >> Pretty.pretty 80


fromModule : Module -> Pretty.Doc t
fromModule { imports, declarations } =
    if List.isEmpty imports then
        declarations
            |> List.map (fromDeclaration >> Pretty.a Pretty.line)
            |> Pretty.lines

    else
        Pretty.lines (List.map fromImport imports)
            |> Pretty.a Pretty.line
            |> Pretty.a Pretty.line
            |> Pretty.a
                (declarations
                    |> List.map (fromDeclaration >> Pretty.a Pretty.line)
                    |> Pretty.lines
                )


fromImport : Import -> Pretty.Doc t
fromImport ({ path, name, bindings } as import_) =
    case ( List.isEmpty name, List.isEmpty bindings ) of
        ( True, True ) ->
            Pretty.string "import "
                |> Pretty.a Pretty.space
                |> Pretty.a (Pretty.Extra.singleQuotes path)

        ( True, False ) ->
            Pretty.string "import "
                |> Pretty.a
                    (List.map (String.replace "#" "$" >> Pretty.string) bindings
                        |> Pretty.join (Pretty.string ", ")
                        |> Pretty.braces
                    )
                |> Pretty.a (Pretty.string " from ")
                |> Pretty.a Pretty.space
                |> Pretty.a (Pretty.Extra.singleQuotes path)

        ( False, True ) ->
            Pretty.string "import * as "
                |> Pretty.a (Pretty.string <| String.join "$" name)
                |> Pretty.a (Pretty.string " from ")
                |> Pretty.a (Pretty.Extra.singleQuotes path)

        ( False, False ) ->
            Pretty.lines
                [ fromImport { import_ | bindings = [] }
                , fromImport { import_ | name = [] }
                ]



-- EMITTING DECLARATIONS -------------------------------------------------------


{-| -}
emitDeclaration : Declaration -> String
emitDeclaration =
    Tuple.pair Private >> fromDeclaration >> Pretty.pretty 80


fromDeclaration : ( Visibility, Declaration ) -> Pretty.Doc t
fromDeclaration ( visibility, declaration ) =
    case declaration of
        Function name args body ->
            fromVisibility visibility
                |> Pretty.a (fromFunction (Name name) args body)

        Variable name body ->
            fromVisibility visibility
                |> Pretty.a (fromVariable name body)

        Enum name variants ->
            fromEnum visibility name variants



-- EMIITTING DECLARATIONS: FUNCTIONS -------------------------------------------


fromFunction : Pattern -> List Pattern -> Expression -> Pretty.Doc t
fromFunction name args body =
    case args of
        -- Ren doesn't allow nullary function definitions, so this case should
        -- never be hit.
        [] ->
            Pretty.empty

        arg :: [] ->
            Pretty.string "function "
                |> Pretty.a (fromPattern name)
                |> Pretty.a Pretty.space
                |> Pretty.a (fromPattern arg |> Pretty.parens)
                |> Pretty.a Pretty.space
                |> Pretty.a (Pretty.char '{')
                |> Pretty.a Pretty.line
                |> Pretty.a
                    (fromFunctionBody True body
                        |> Pretty.indent 4
                    )
                |> Pretty.a Pretty.line
                |> Pretty.a (Pretty.char '}')

        arg :: rest ->
            Pretty.string "function "
                |> Pretty.a (fromPattern name)
                |> Pretty.a Pretty.space
                |> Pretty.a (fromPattern arg |> Pretty.parens)
                |> Pretty.a Pretty.space
                |> Pretty.a (Pretty.char '{')
                |> Pretty.a Pretty.line
                |> Pretty.a
                    (Pretty.string "return "
                        |> Pretty.a
                            (List.map (fromPattern >> Pretty.parens) rest
                                |> Pretty.join (Pretty.string " => ")
                                |> Pretty.a (Pretty.string " => ")
                                |> Pretty.a (Pretty.char '{')
                                |> Pretty.a Pretty.line
                                |> Pretty.a
                                    (fromFunctionBody True body
                                        |> Pretty.indent 4
                                    )
                                |> Pretty.a Pretty.line
                                |> Pretty.a (Pretty.char '}')
                            )
                        |> Pretty.indent 4
                    )
                |> Pretty.a Pretty.line
                |> Pretty.a (Pretty.char '}')



-- EMIITTING DECLARATIONS: VARIABLES -------------------------------------------


fromVariable : Pattern -> Expression -> Pretty.Doc t
fromVariable name body =
    Pretty.string "var "
        |> Pretty.a (fromPattern name)
        |> Pretty.a (Pretty.string " = ")
        |> Pretty.a (fromExpression body)



-- EMITTING DECLARATIONS: ENUMS ------------------------------------------------


fromEnum : Visibility -> String -> List Variant -> Pretty.Doc t
fromEnum visibility _ variants =
    variants
        |> List.map (fromVariant visibility)
        |> Pretty.join Pretty.Extra.doubleLine


fromVariant : Visibility -> Variant -> Pretty.Doc t
fromVariant visibility (Variant tag slots) =
    let
        sanitisedTag =
            String.replace "#" "$" tag

        -- OK this boldly assumes that no single variant will have more than 26
        -- slots. This seems like a reasonable assumption, if something breaks
        -- because of it, they deserve it.
        slotArgs =
            List.range 0 (slots - 1)
                |> List.map (\code -> Char.fromCode (97 + code) |> String.fromChar)
    in
    fromVisibility visibility
        |> Pretty.a
            (if slots <= 0 then
                fromVariable
                    (Name sanitisedTag)
                    (Literal
                        (Array [ Literal (String tag) ])
                    )

             else
                fromFunction
                    (Name sanitisedTag)
                    (List.map Name slotArgs)
                    (Literal
                        (Array
                            (Literal (String tag) :: List.map (Identifier << Local) slotArgs)
                        )
                    )
            )



-- EMITTING DECLARATIONS: VISIBILITY -------------------------------------------


fromVisibility : Visibility -> Pretty.Doc t
fromVisibility visibility =
    case visibility of
        Public ->
            Pretty.string "export "

        Private ->
            Pretty.empty



-- EMITTING EXPRESSIONS --------------------------------------------------------


emitExpression : Expression -> String
emitExpression =
    fromExpression >> Pretty.pretty 80


fromExpression : Expression -> Pretty.Doc t
fromExpression expression =
    case expression of
        Access expr accessors ->
            fromAccess expr accessors

        Application expr args ->
            fromApplication expr args

        Block bindings expr ->
            fromBlock bindings expr

        Conditional condition true false ->
            fromConditional condition true false

        Identifier identifier ->
            fromIdentifier identifier

        Infix operator lhs rhs ->
            fromInfix operator lhs rhs

        Lambda args body ->
            fromLambda args body

        Literal literal ->
            fromLiteral literal

        Match expr cases ->
            fromMatch expr cases


{-| Should contain all expressions which when output either starts or ends with an expression
-}
fromExpressionToSingleTerm : Expression -> Pretty.Doc t
fromExpressionToSingleTerm expression =
    case expression of
        Application expr args ->
            fromApplication expr args
                |> Pretty.parens

        Conditional condition true false ->
            fromConditional condition true false
                |> Pretty.parens

        -- Compiles to Application: always wrap
        Infix Pipe lhs rhs ->
            fromInfix Pipe lhs rhs
                |> Pretty.parens

        -- Compiles to IIFE: never wrap
        Infix Compose lhs rhs ->
            fromInfix Compose lhs rhs

        -- Compiles to []: never wrap
        Infix Cons lhs rhs ->
            fromInfix Cons lhs rhs

        -- Compiles to []: never wrap
        Infix Join lhs rhs ->
            fromInfix Join lhs rhs

        Infix operator lhs rhs ->
            fromInfix operator lhs rhs
                |> Pretty.parens

        Lambda args body ->
            fromLambda args body
                |> Pretty.parens

        _ ->
            fromExpression expression



-- EMITTING EXPRESSIONS: ACCESS ------------------------------------------------


fromAccess : Expression -> List Accessor -> Pretty.Doc t
fromAccess expr accessors =
    fromExpressionToSingleTerm expr
        |> Pretty.a (Pretty.join Pretty.empty <| List.map fromAccessor accessors)


fromAccessor : Accessor -> Pretty.Doc t
fromAccessor accessor =
    case accessor of
        Computed expr ->
            fromExpression expr
                |> Pretty.brackets

        Fixed field ->
            Pretty.string ("." ++ field)



-- EMITTING EXPRESSIONS: APPLICATION -------------------------------------------


fromApplication : Expression -> List Expression -> Pretty.Doc t
fromApplication expr args =
    fromExpressionToSingleTerm expr
        |> Pretty.a Pretty.space
        |> Pretty.a
            (args
                |> List.map fromArgument
                |> Pretty.lines
            )
        |> Pretty.group
        |> Pretty.nest 4


fromArgument : Expression -> Pretty.Doc t
fromArgument arg =
    case arg of
        Literal Undefined ->
            Pretty.string "()"

        _ ->
            fromExpression arg
                |> Pretty.parens



-- EMITTING EXPRESSIONS: BLOCK -------------------------------------------------


fromBlock : List Declaration -> Expression -> Pretty.Doc t
fromBlock bindings expr =
    Pretty.string "() => {"
        |> Pretty.a Pretty.line
        |> Pretty.a
            (List.map (Tuple.pair Private >> fromDeclaration) bindings
                |> List.intersperse Pretty.Extra.doubleLine
                |> Pretty.join Pretty.empty
                |> Pretty.a Pretty.Extra.doubleLine
                |> Pretty.a (Pretty.string "return ")
                |> Pretty.a (fromExpression expr)
                |> Pretty.indent 4
            )
        |> Pretty.a Pretty.line
        |> Pretty.a (Pretty.char '}')
        |> Pretty.parens
        |> Pretty.a (Pretty.string "()")



-- EMITTING EXPRESSIONS: CONDITIONAL -------------------------------------------


fromConditional : Expression -> Expression -> Expression -> Pretty.Doc t
fromConditional condition true false =
    fromExpression condition
        |> Pretty.a Pretty.line
        |> Pretty.a
            (Pretty.string "? "
                |> Pretty.a (fromExpression true)
                |> Pretty.indent 4
            )
        |> Pretty.a Pretty.line
        |> Pretty.a
            (Pretty.string ": "
                |> Pretty.a (fromExpression false)
                |> Pretty.indent 4
            )



-- EMITTING EXPRESSIONS: IDENTIFIER --------------------------------------------


fromIdentifier : Identifier -> Pretty.Doc t
fromIdentifier identifier =
    case identifier of
        Local name ->
            Pretty.string name

        Constructor name ->
            String.replace "#" "$" name
                |> Pretty.string

        Scoped namespace name ->
            List.map Pretty.string namespace
                |> Pretty.join (Pretty.char '$')
                |> Pretty.a (Pretty.char '.')
                |> Pretty.a (fromIdentifier name)

        Operator Pipe ->
            Pretty.string "Function.pipe"

        Operator Compose ->
            Pretty.string "Function.compose"

        Operator Add ->
            Pretty.string "Math.add"

        Operator Sub ->
            Pretty.string "Math.sub"

        Operator Mul ->
            Pretty.string "Math.mul"

        Operator Div ->
            Pretty.string "Math.div"

        Operator Pow ->
            Pretty.string "Math.pow"

        Operator Mod ->
            Pretty.string "Math.mod"

        Operator Eq ->
            Pretty.string "Compare.eq"

        Operator NotEq ->
            Pretty.string "Compare.noteq"

        Operator Lt ->
            Pretty.string "Compare.lt"

        Operator Lte ->
            Pretty.string "Compare.lte"

        Operator Gt ->
            Pretty.string "Compare.gt"

        Operator Gte ->
            Pretty.string "Compare.gte"

        Operator And ->
            Pretty.string "Logic.and"

        Operator Or ->
            Pretty.string "Logic.or"

        Operator Cons ->
            Pretty.string "Array.cons"

        Operator Join ->
            Pretty.string "Array.join"

        Field field ->
            Pretty.char '$'
                |> Pretty.parens
                |> Pretty.a (Pretty.string " => $.")
                |> Pretty.a (Pretty.string field)
                |> Pretty.parens



-- EMITTING EXPRESSIONS: INFIX -------------------------------------------------


fromInfix : Operator -> Expression -> Expression -> Pretty.Doc t
fromInfix operator lhs rhs =
    let
        fromInfixOp =
            fromInfixOperand operator
    in
    case operator of
        Pipe ->
            fromExpression (Application rhs [ lhs ])

        Compose ->
            Pretty.char '$'
                |> Pretty.parens
                |> Pretty.a (Pretty.string " => ")
                |> Pretty.a
                    (fromExpression
                        (Application rhs [ Application lhs [ Identifier (Local "$") ] ])
                    )
                |> Pretty.parens

        Add ->
            fromInfixOp lhs
                |> Pretty.a (Pretty.string " + ")
                |> Pretty.a (fromInfixOp rhs)

        Sub ->
            fromInfixOp lhs
                |> Pretty.a (Pretty.string " - ")
                |> Pretty.a (fromInfixOp rhs)

        Mul ->
            fromInfixOp lhs
                |> Pretty.a (Pretty.string " * ")
                |> Pretty.a (fromInfixOp rhs)

        Div ->
            fromInfixOp lhs
                |> Pretty.a (Pretty.string " / ")
                |> Pretty.a (fromInfixOp rhs)

        Pow ->
            fromInfixOp lhs
                |> Pretty.a (Pretty.string " ** ")
                |> Pretty.a (fromInfixOp rhs)

        Mod ->
            fromInfixOp lhs
                |> Pretty.a (Pretty.string " % ")
                |> Pretty.a (fromInfixOp rhs)

        Eq ->
            fromInfixOp lhs
                |> Pretty.a (Pretty.string " == ")
                |> Pretty.a (fromInfixOp rhs)

        NotEq ->
            fromInfixOp lhs
                |> Pretty.a (Pretty.string " != ")
                |> Pretty.a (fromInfixOp rhs)

        Lt ->
            fromInfixOp lhs
                |> Pretty.a (Pretty.string " < ")
                |> Pretty.a (fromInfixOp rhs)

        Lte ->
            fromInfixOp lhs
                |> Pretty.a (Pretty.string " <= ")
                |> Pretty.a (fromInfixOp rhs)

        Gt ->
            fromInfixOp lhs
                |> Pretty.a (Pretty.string " > ")
                |> Pretty.a (fromInfixOp rhs)

        Gte ->
            fromInfixOp lhs
                |> Pretty.a (Pretty.string " >= ")
                |> Pretty.a (fromInfixOp rhs)

        And ->
            fromInfixOp lhs
                |> Pretty.a (Pretty.string " && ")
                |> Pretty.a (fromInfixOp rhs)

        Or ->
            fromInfixOp lhs
                |> Pretty.a (Pretty.string " || ")
                |> Pretty.a (fromInfixOp rhs)

        Cons ->
            fromExpressionToSingleTerm lhs
                |> Pretty.a (Pretty.string ", ...")
                |> Pretty.a (fromExpressionToSingleTerm rhs)
                |> Pretty.brackets

        Join ->
            Pretty.string "..."
                |> Pretty.a (fromExpressionToSingleTerm lhs)
                |> Pretty.a (Pretty.string ", ...")
                |> Pretty.a (fromExpressionToSingleTerm rhs)
                |> Pretty.brackets


{-| Uses precedence numbers from
<https://developer.mozilla.org/en-US/docs/Web/JavaScript/Reference/Operators/Operator_Precedence>
-}
esPrecedenceFromInfixOperator : Operator -> Maybe Int
esPrecedenceFromInfixOperator operator =
    case operator of
        Add ->
            Just 14

        Sub ->
            Just 14

        Mul ->
            Just 15

        Div ->
            Just 15

        Pow ->
            Just 16

        Mod ->
            Just 15

        Eq ->
            Just 11

        NotEq ->
            Just 11

        Lt ->
            Just 12

        Lte ->
            Just 12

        Gt ->
            Just 12

        Gte ->
            Just 12

        And ->
            Just 7

        Or ->
            Just 6

        _ ->
            Nothing


fromInfixOperand : Operator -> Expression -> Pretty.Doc t
fromInfixOperand parentOperator operand =
    let
        parensRequired =
            \operator ->
                case ( esPrecedenceFromInfixOperator parentOperator, esPrecedenceFromInfixOperator operator ) of
                    ( Just pParent, Just pChild ) ->
                        pParent > pChild

                    _ ->
                        False
    in
    case operand of
        Infix operator lhs rhs ->
            if parensRequired operator then
                fromInfix operator lhs rhs
                    |> Pretty.parens

            else
                fromInfix operator lhs rhs

        _ ->
            fromExpressionToSingleTerm operand



-- EMITTING EXPRESSIONS: LAMBDA ------------------------------------------------


fromLambda : List Pattern -> Expression -> Pretty.Doc t
fromLambda args body =
    List.map (fromPattern >> Pretty.parens) args
        |> Pretty.join (Pretty.string " => ")
        |> Pretty.a (Pretty.string " => ")
        |> Pretty.a (fromFunctionBody False body)



-- EMITTING EXPRESSIONS: LITERAL -----------------------------------------------


fromLiteral : Literal -> Pretty.Doc t
fromLiteral literal =
    case literal of
        Array elements ->
            List.map fromExpression elements
                |> Pretty.join (Pretty.string ", ")
                |> Pretty.brackets

        Boolean True ->
            Pretty.string "true"

        Boolean False ->
            Pretty.string "false"

        Number n ->
            String.fromFloat n
                |> Pretty.string

        Object entries ->
            Dict.toList entries
                |> List.map
                    (\( k, v ) ->
                        Pretty.string k
                            |> Pretty.a (Pretty.string ": ")
                            |> Pretty.a (fromExpression v)
                    )
                |> Pretty.join (Pretty.string ", ")
                |> Pretty.braces

        String s ->
            Pretty.Extra.singleQuotes s

        Template parts ->
            List.map
                (\part ->
                    case part of
                        Text text ->
                            Pretty.string text

                        Expr expr ->
                            fromExpression expr
                                |> Pretty.surround (Pretty.string "${") (Pretty.char '}')
                )
                parts
                |> Pretty.join Pretty.empty
                |> Pretty.surround (Pretty.char '`') (Pretty.char '`')

        Undefined ->
            Pretty.string "undefined"



-- EMITTING EXPRESSIONS WHICH COMPILE TO AN IIFE INSIDE A FUNCTION BODY --------


fromFunctionBody : Bool -> Expression -> Pretty.Doc t
fromFunctionBody insideBlock body =
    let
        return =
            if insideBlock then
                Pretty.string "return "

            else
                Pretty.empty
    in
    case body of
        Match (Identifier ident) cases ->
            if insideBlock then
                matchBody (fromIdentifier ident) cases

            else
                Pretty.line
                    |> Pretty.a
                        (matchBody (fromIdentifier ident) cases
                            |> Pretty.indent 4
                        )
                    |> Pretty.a Pretty.line
                    |> Pretty.braces

<<<<<<< HEAD
        -- In JS arrow functions, object literals can be confused with the opening
        -- of a block, and so they must be wrapped in parentheses to avoid the
        -- ambiguity.
        Literal ((Object _) as object) ->
            return |> Pretty.a (Pretty.parens <| fromLiteral object)

        _ ->
            return |> Pretty.a (fromExpression body)
=======
        _ ->
            Pretty.Extra.when insideBlock (Pretty.string "return ")
                |> Pretty.a (fromExpression body)
>>>>>>> d4ae5728



-- EMITTING EXPRESSIONS: MATCH -------------------------------------------------


fromMatch : Expression -> List ( Pattern, Maybe Expression, Expression ) -> Pretty.Doc t
fromMatch expr cases =
    Pretty.char '$'
        |> Pretty.parens
        |> Pretty.a (Pretty.string " => ")
        |> Pretty.a (Pretty.char '{')
        |> Pretty.a Pretty.line
        |> Pretty.a
            (matchBody (Pretty.char '$') cases
                |> Pretty.indent 4
            )
        |> Pretty.a Pretty.line
        |> Pretty.a (Pretty.char '}')
        |> Pretty.parens
        |> Pretty.a (fromExpression expr |> Pretty.parens)


matchBody : Pretty.Doc t -> List ( Pattern, Maybe Expression, Expression ) -> Pretty.Doc t
matchBody ident cases =
    List.map (fromCase ident) cases
        |> List.intersperse Pretty.Extra.doubleLine
        |> Pretty.join Pretty.empty


fromCase : Pretty.Doc t -> ( Pattern, Maybe Expression, Expression ) -> Pretty.Doc t
fromCase ident ( pattern, guard, body ) =
    case pattern of
        ArrayDestructure patterns ->
            let
                matchPatterns =
                    matchPatternsFromArrayDestructure ident patterns

                checks =
                    List.map checkFromMatchPattern matchPatterns
                        |> List.filter ((/=) Pretty.empty)
                        |> (\checks_ ->
                                Pretty.Extra.mapNonEmptyList checks_ (Pretty.join (Pretty.string " && "))
                           )

                bindings =
                    List.map bindingFromMatchPattern matchPatterns
                        |> List.filter ((/=) Pretty.empty)
                        |> (\bindings_ ->
                                Pretty.Extra.mapNonEmptyList bindings_ Pretty.lines
                           )
            in
            Pretty.string "if "
                |> Pretty.a (Pretty.parens checks)
                |> Pretty.a Pretty.space
                |> Pretty.a (Pretty.char '{')
                |> Pretty.a Pretty.line
                |> Pretty.a (Pretty.indent 4 bindings)
                |> Pretty.a Pretty.line
                |> Pretty.a
                    (case guard of
                        Just expr ->
                            Pretty.string "if "
                                |> Pretty.a (fromExpression expr |> Pretty.parens)
                                |> Pretty.a Pretty.space
                                |> Pretty.a (Pretty.char '{')
                                |> Pretty.a Pretty.line
                                |> Pretty.a
                                    (Pretty.string "return "
                                        |> Pretty.a (fromExpression body)
                                        |> Pretty.indent 4
                                    )
                                |> Pretty.a Pretty.line
                                |> Pretty.a (Pretty.char '}')
                                |> Pretty.indent 4

                        Nothing ->
                            Pretty.string "return "
                                |> Pretty.a (fromExpression body)
                                |> Pretty.indent 4
                    )
                |> Pretty.a Pretty.line
                |> Pretty.a (Pretty.char '}')

        Name name ->
            (Pretty.string "var "
                |> Pretty.a (Pretty.string name)
                |> Pretty.a (Pretty.string " = $")
                |> Pretty.indent 4
            )
                |> Pretty.a Pretty.line
                |> Pretty.a
                    (case guard of
                        Just expr ->
                            Pretty.string "if "
                                |> Pretty.a (fromExpression expr |> Pretty.parens)
                                |> Pretty.a Pretty.space
                                |> Pretty.a (Pretty.char '{')
                                |> Pretty.a Pretty.line
                                |> Pretty.a
                                    (Pretty.string "return "
                                        |> Pretty.a (fromExpression body)
                                        |> Pretty.indent 4
                                    )
                                |> Pretty.a Pretty.line
                                |> Pretty.a (Pretty.char '}')
                                |> Pretty.indent 4

                        Nothing ->
                            Pretty.string "return "
                                |> Pretty.a (fromExpression body)
                                |> Pretty.indent 4
                    )
                |> Pretty.a Pretty.line
                |> Pretty.a (Pretty.char '}')

        ObjectDestructure patterns ->
            let
                matchPatterns =
                    matchPatternsFromObjectDestructure ident patterns

                checks =
                    List.map checkFromMatchPattern matchPatterns
                        |> List.filter ((/=) Pretty.empty)
                        |> (\checks_ ->
                                Pretty.Extra.mapNonEmptyList checks_ (Pretty.join (Pretty.string " && "))
                           )

                bindings =
                    List.map bindingFromMatchPattern matchPatterns
                        |> List.filter ((/=) Pretty.empty)
                        |> (\bindings_ ->
                                Pretty.Extra.mapNonEmptyList bindings_ Pretty.lines
                           )
            in
            Pretty.string "if "
                |> Pretty.a (Pretty.parens checks)
                |> Pretty.a Pretty.space
                |> Pretty.a (Pretty.char '{')
                |> Pretty.a Pretty.line
                |> Pretty.a (Pretty.indent 4 bindings)
                |> Pretty.a Pretty.line
                |> Pretty.a
                    (case guard of
                        Just expr ->
                            Pretty.string "if "
                                |> Pretty.a (fromExpression expr |> Pretty.parens)
                                |> Pretty.a Pretty.space
                                |> Pretty.a (Pretty.char '{')
                                |> Pretty.a Pretty.line
                                |> Pretty.a
                                    (Pretty.string "return "
                                        |> Pretty.a (fromExpression body)
                                        |> Pretty.indent 4
                                    )
                                |> Pretty.a Pretty.line
                                |> Pretty.a (Pretty.char '}')
                                |> Pretty.indent 4

                        Nothing ->
                            Pretty.string "return "
                                |> Pretty.a (fromExpression body)
                                |> Pretty.indent 4
                    )
                |> Pretty.a Pretty.line
                |> Pretty.a (Pretty.char '}')

        Value primitive ->
            Pretty.string "if"
                |> Pretty.a Pretty.space
                |> Pretty.a
                    (ident
                        |> Pretty.a (Pretty.string " == ")
                        |> Pretty.a (fromLiteral primitive)
                        |> Pretty.parens
                    )
                |> Pretty.a Pretty.space
                |> Pretty.a (Pretty.char '{')
                |> Pretty.a Pretty.line
                |> Pretty.a
                    (case guard of
                        Just expr ->
                            Pretty.string "if "
                                |> Pretty.a (fromExpression expr |> Pretty.parens)
                                |> Pretty.a Pretty.space
                                |> Pretty.a (Pretty.char '{')
                                |> Pretty.a Pretty.line
                                |> Pretty.a
                                    (Pretty.string "return "
                                        |> Pretty.a (fromExpression body)
                                        |> Pretty.indent 4
                                    )
                                |> Pretty.a Pretty.line
                                |> Pretty.a (Pretty.char '}')
                                |> Pretty.indent 4

                        Nothing ->
                            Pretty.string "return "
                                |> Pretty.a (fromExpression body)
                                |> Pretty.indent 4
                    )
                |> Pretty.a Pretty.line
                |> Pretty.a (Pretty.char '}')

        VariantDestructure tag patterns ->
            fromCase
                ident
                ( ArrayDestructure (Value (String tag) :: patterns)
                , guard
                , body
                )

        Typeof typeof name ->
            let
                typename =
                    case typeof of
                        BooleanP ->
                            "boolean"

                        NumberP ->
                            "number"

                        StringP ->
                            "string"

                        FunctionP ->
                            "function"
            in
            Pretty.string "if "
                |> Pretty.a Pretty.space
                |> Pretty.a
                    (Pretty.string "typeof "
                        |> Pretty.a ident
                        |> Pretty.a (Pretty.string " == ")
                        |> Pretty.a (Pretty.Extra.singleQuotes typename)
                        |> Pretty.parens
                    )
                |> Pretty.a Pretty.space
                |> Pretty.a (Pretty.char '{')
                |> Pretty.a Pretty.line
                |> Pretty.a
                    (Pretty.string "var "
                        |> Pretty.a (Pretty.string name)
                        |> Pretty.a (Pretty.string " = ")
                        |> Pretty.a ident
                        |> Pretty.indent 4
                    )
                |> Pretty.a Pretty.line
                |> Pretty.a
                    (case guard of
                        Just expr ->
                            Pretty.string "if "
                                |> Pretty.a (fromExpression expr |> Pretty.parens)
                                |> Pretty.a Pretty.space
                                |> Pretty.a (Pretty.char '{')
                                |> Pretty.a Pretty.line
                                |> Pretty.a
                                    (Pretty.string "return "
                                        |> Pretty.a (fromExpression body)
                                        |> Pretty.indent 4
                                    )
                                |> Pretty.a Pretty.line
                                |> Pretty.a (Pretty.char '}')
                                |> Pretty.indent 4

                        Nothing ->
                            Pretty.string "return "
                                |> Pretty.a (fromExpression body)
                                |> Pretty.indent 4
                    )
                |> Pretty.a Pretty.line
                |> Pretty.a (Pretty.char '}')

        Wildcard _ ->
            case guard of
                Just expr ->
                    Pretty.string "if "
                        |> Pretty.a (fromExpression expr |> Pretty.parens)
                        |> Pretty.a Pretty.space
                        |> Pretty.a (Pretty.char '{')
                        |> Pretty.a Pretty.line
                        |> Pretty.a
                            (Pretty.string "return "
                                |> Pretty.a (fromExpression body)
                                |> Pretty.indent 4
                            )
                        |> Pretty.a Pretty.line
                        |> Pretty.a (Pretty.char '}')

                Nothing ->
                    Pretty.string "return "
                        |> Pretty.a (fromExpression body)


type MatchPattern t
    = Existential { name : Pretty.Doc t, path : Pretty.Doc t }
    | Equality { value : Pretty.Doc t, path : Pretty.Doc t }
    | Binding { name : Pretty.Doc t, path : Pretty.Doc t }
    | IsArray { path : Pretty.Doc t, length : Int }
    | IsObject (Pretty.Doc t)
    | IsType { path : Pretty.Doc t, typeof : Pretty.Doc t }


checkFromMatchPattern : MatchPattern t -> Pretty.Doc t
checkFromMatchPattern pattern =
    case pattern of
        Existential { name, path } ->
            name
                |> Pretty.a (Pretty.string " in ")
                |> Pretty.a path

        Equality { value, path } ->
            path
                |> Pretty.a (Pretty.string " == ")
                |> Pretty.a value

        Binding _ ->
            Pretty.empty

        IsArray { path, length } ->
            Pretty.string "Array.isArray"
                |> Pretty.a (Pretty.parens path)
                |> Pretty.a (Pretty.string " && ")
                |> Pretty.a path
                |> Pretty.a (Pretty.string ".length")
                |> Pretty.a (Pretty.string " >= ")
                |> Pretty.a
                    (String.fromInt length
                        |> Pretty.string
                    )

        IsObject path ->
            Pretty.string "typeof "
                |> Pretty.a path
                |> Pretty.a (Pretty.string " == ")
                |> Pretty.a (Pretty.Extra.singleQuotes "object")

        IsType { path, typeof } ->
            Pretty.string "typeof "
                |> Pretty.a path
                |> Pretty.a (Pretty.string " == ")
                |> Pretty.a typeof


bindingFromMatchPattern : MatchPattern t -> Pretty.Doc t
bindingFromMatchPattern pattern =
    case pattern of
        Existential _ ->
            Pretty.empty

        Equality _ ->
            Pretty.empty

        Binding { name, path } ->
            Pretty.string "var "
                |> Pretty.a name
                |> Pretty.a (Pretty.string " = ")
                |> Pretty.a path

        IsArray _ ->
            Pretty.empty

        IsObject _ ->
            Pretty.empty

        IsType _ ->
            Pretty.empty


matchPatternsFromArrayDestructure : Pretty.Doc t -> List Pattern -> List (MatchPattern t)
matchPatternsFromArrayDestructure path patterns =
    patterns
        |> List.indexedMap
            (\i pattern ->
                let
                    idx =
                        String.fromInt i
                            |> Pretty.string
                            |> Pretty.brackets
                in
                case pattern of
                    ArrayDestructure ps ->
                        matchPatternsFromArrayDestructure
                            (Pretty.a idx path)
                            ps

                    Name name ->
                        [ Binding
                            { name = Pretty.string name
                            , path = Pretty.a idx path
                            }
                        ]

                    ObjectDestructure ps ->
                        matchPatternsFromObjectDestructure
                            (Pretty.a idx path)
                            ps

                    Value primitive ->
                        [ Equality
                            { value = fromLiteral primitive
                            , path = Pretty.a idx path
                            }
                        ]

                    VariantDestructure tag ps ->
                        matchPatternsFromArrayDestructure
                            (Pretty.a idx path)
                            (Value (String tag) :: ps)

                    Typeof BooleanP name ->
                        [ IsType
                            { path = Pretty.a idx path
                            , typeof = Pretty.Extra.singleQuotes "boolean"
                            }
                        , Binding
                            { name = Pretty.string name
                            , path = Pretty.a idx path
                            }
                        ]

                    Typeof NumberP name ->
                        [ IsType
                            { path = Pretty.a idx path
                            , typeof = Pretty.Extra.singleQuotes "number"
                            }
                        , Binding
                            { name = Pretty.string name
                            , path = Pretty.a idx path
                            }
                        ]

                    Typeof StringP name ->
                        [ IsType
                            { path = Pretty.a idx path
                            , typeof = Pretty.Extra.singleQuotes "string"
                            }
                        , Binding
                            { name = Pretty.string name
                            , path = Pretty.a idx path
                            }
                        ]

                    Typeof FunctionP name ->
                        [ IsType
                            { path = Pretty.a idx path
                            , typeof = Pretty.Extra.singleQuotes "function"
                            }
                        , Binding
                            { name = Pretty.string name
                            , path = Pretty.a idx path
                            }
                        ]

                    Wildcard _ ->
                        []
            )
        |> List.concat
        |> (::) (IsArray { path = path, length = List.length patterns })


matchPatternsFromObjectDestructure : Pretty.Doc t -> List ( String, Maybe Pattern ) -> List (MatchPattern t)
matchPatternsFromObjectDestructure path patterns =
    patterns
        |> List.concatMap
            (\( key, pattern ) ->
                case pattern of
                    Just (ArrayDestructure ps) ->
                        matchPatternsFromArrayDestructure
                            (path
                                |> Pretty.a (Pretty.char '.')
                                |> Pretty.a (Pretty.string key)
                            )
                            ps

                    Just (Name name) ->
                        [ Existential
                            { name = Pretty.Extra.singleQuotes key
                            , path = path
                            }
                        , Binding
                            { name = Pretty.string name
                            , path =
                                path
                                    |> Pretty.a (Pretty.char '.')
                                    |> Pretty.a (Pretty.string key)
                            }
                        ]

                    Just (ObjectDestructure ps) ->
                        matchPatternsFromObjectDestructure
                            (path
                                |> Pretty.a (Pretty.char '.')
                                |> Pretty.a (Pretty.string key)
                            )
                            ps

                    Just (Value primitive) ->
                        [ Existential
                            { name = Pretty.Extra.singleQuotes key
                            , path = path
                            }
                        , Equality
                            { value = fromLiteral primitive
                            , path =
                                path
                                    |> Pretty.a (Pretty.char '.')
                                    |> Pretty.a (Pretty.string key)
                            }
                        ]

                    Just (Wildcard _) ->
                        [ Existential
                            { name = Pretty.Extra.singleQuotes key
                            , path = path
                            }
                        ]

                    Just (VariantDestructure tag ps) ->
                        matchPatternsFromArrayDestructure
                            (path
                                |> Pretty.a (Pretty.char '.')
                                |> Pretty.a (Pretty.string key)
                            )
                            (Value (String tag) :: ps)

                    Just (Typeof BooleanP name) ->
                        [ Existential
                            { name = Pretty.Extra.singleQuotes key
                            , path = path
                            }
                        , IsType
                            { path =
                                path
                                    |> Pretty.a (Pretty.char '.')
                                    |> Pretty.a (Pretty.string key)
                            , typeof = Pretty.Extra.singleQuotes "boolean"
                            }
                        , Binding
                            { name = Pretty.string name
                            , path =
                                path
                                    |> Pretty.a (Pretty.char '.')
                                    |> Pretty.a (Pretty.string key)
                            }
                        ]

                    Just (Typeof NumberP name) ->
                        [ Existential
                            { name = Pretty.Extra.singleQuotes key
                            , path = path
                            }
                        , IsType
                            { path =
                                path
                                    |> Pretty.a (Pretty.char '.')
                                    |> Pretty.a (Pretty.string key)
                            , typeof = Pretty.Extra.singleQuotes "number"
                            }
                        , Binding
                            { name = Pretty.string name
                            , path =
                                path
                                    |> Pretty.a (Pretty.char '.')
                                    |> Pretty.a (Pretty.string key)
                            }
                        ]

                    Just (Typeof StringP name) ->
                        [ Existential
                            { name = Pretty.Extra.singleQuotes key
                            , path = path
                            }
                        , IsType
                            { path =
                                path
                                    |> Pretty.a (Pretty.char '.')
                                    |> Pretty.a (Pretty.string key)
                            , typeof = Pretty.Extra.singleQuotes "string"
                            }
                        , Binding
                            { name = Pretty.string name
                            , path =
                                path
                                    |> Pretty.a (Pretty.char '.')
                                    |> Pretty.a (Pretty.string key)
                            }
                        ]

                    Just (Typeof FunctionP name) ->
                        [ Existential
                            { name = Pretty.Extra.singleQuotes key
                            , path = path
                            }
                        , IsType
                            { path =
                                path
                                    |> Pretty.a (Pretty.char '.')
                                    |> Pretty.a (Pretty.string key)
                            , typeof = Pretty.Extra.singleQuotes "function"
                            }
                        , Binding
                            { name = Pretty.string name
                            , path =
                                path
                                    |> Pretty.a (Pretty.char '.')
                                    |> Pretty.a (Pretty.string key)
                            }
                        ]

                    Nothing ->
                        [ Existential
                            { name = Pretty.Extra.singleQuotes key
                            , path = path
                            }
                        , Binding
                            { name = Pretty.string key
                            , path =
                                path
                                    |> Pretty.a (Pretty.char '.')
                                    |> Pretty.a (Pretty.string key)
                            }
                        ]
            )
        |> (::) (IsObject path)



-- EMITTING PATTERNS -----------------------------------------------------------


fromPattern : Pattern -> Pretty.Doc t
fromPattern pattern =
    let
        -- This replaces literal patterns inside array and object destructures
        -- with placeholder wildcard matches.
        --
        -- TODO: We need to come up with a proper way to handle literal patterns
        -- in things like function arguments. If I write:
        --
        --     fun [ x, 1, z ] => ...
        --
        -- I'd only expect this function to run when the second element in the
        -- array is `1`. With the behaviour described above, this function always
        -- runs regardless of the value of the second element.
        replaceLiteral p =
            case p of
                ArrayDestructure ps ->
                    List.map replaceLiteral ps
                        |> ArrayDestructure

                Name _ ->
                    p

                ObjectDestructure ps ->
                    List.map (Tuple.mapSecond (Maybe.map replaceLiteral)) ps
                        |> ObjectDestructure

                Value _ ->
                    Wildcard Nothing

                VariantDestructure tag ps ->
                    List.map replaceLiteral ps
                        |> VariantDestructure tag

                Typeof _ name ->
                    p

                Wildcard _ ->
                    p
    in
    case pattern of
        ArrayDestructure patterns ->
            List.map replaceLiteral patterns
                |> List.map fromPattern
                |> Pretty.join (Pretty.string ", ")
                |> Pretty.brackets

        Name name ->
            Pretty.string name

        ObjectDestructure patterns ->
            List.map (Tuple.mapSecond (Maybe.map replaceLiteral)) patterns
                |> List.map
                    (\( k, v ) ->
                        case v of
                            Just p ->
                                Pretty.string k
                                    |> Pretty.a (Pretty.string ": ")
                                    |> Pretty.a (fromPattern p)

                            Nothing ->
                                Pretty.string k
                    )
                |> Pretty.join (Pretty.string ", ")
                |> Pretty.braces

        Value _ ->
            fromPattern (Wildcard Nothing)

        VariantDestructure tag patterns ->
            List.map replaceLiteral (Value (String tag) :: patterns)
                |> List.map fromPattern
                |> Pretty.join (Pretty.string ", ")
                |> Pretty.brackets

        -- TODO: Like above, we need to come up with a proper way to handle these
        -- sorts of patterns in function args.
        Typeof _ name ->
            Pretty.string name

        Wildcard (Just name) ->
            Pretty.string ("_" ++ name)

        Wildcard Nothing ->
            Pretty.char '_'<|MERGE_RESOLUTION|>--- conflicted
+++ resolved
@@ -761,20 +761,18 @@
                     |> Pretty.a Pretty.line
                     |> Pretty.braces
 
-<<<<<<< HEAD
         -- In JS arrow functions, object literals can be confused with the opening
         -- of a block, and so they must be wrapped in parentheses to avoid the
         -- ambiguity.
         Literal ((Object _) as object) ->
-            return |> Pretty.a (Pretty.parens <| fromLiteral object)
-
-        _ ->
-            return |> Pretty.a (fromExpression body)
-=======
+            Pretty.Extra.when insideBlock (Pretty.string "return ")
+                |> Pretty.a (Pretty.Extra.when (Basics.not insideBlock) (Pretty.string "("))
+                |> Pretty.a (fromLiteral object)
+                |> Pretty.a (Pretty.Extra.when (Basics.not insideBlock) (Pretty.string ")"))
+
         _ ->
             Pretty.Extra.when insideBlock (Pretty.string "return ")
                 |> Pretty.a (fromExpression body)
->>>>>>> d4ae5728
 
 
 
